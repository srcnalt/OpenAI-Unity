--- conflicted
+++ resolved
@@ -108,11 +108,6 @@
 
 - **Streamed Response is just blank in WebGL Build:** Unity 2020 WebGL has a bug where stream responses return empty. You can update and try with a newer version of Unity.
 
-### Further Reading
-For more information on how to use the various request parameters, 
-<<<<<<< HEAD
-please refer to the OpenAI documentation: https://beta.openai.com/docs/api-reference/introduction
-
 ### Supported Unity Versions for WebGL Builds
 The following table shows the supported Unity versions for WebGL builds: 
 
@@ -121,6 +116,6 @@
 | 2022.2.8f1 | ✅ |
 | 2021.3.5f1 | ⛔ |
 | 2020.3.0f1 | ✅ |
-=======
-please refer to the OpenAI documentation: https://platform.openai.com/docs/api-reference
->>>>>>> d897d295
+
+### Further Reading
+For more information on how to use the various request parameters, please refer to the OpenAI documentation: https://platform.openai.com/docs/api-reference