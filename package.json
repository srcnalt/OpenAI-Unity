--- conflicted
+++ resolved
@@ -1,14 +1,8 @@
 {
   "name": "com.srcnalt.openai-unity",
-<<<<<<< HEAD
-  "version": "0.1.20",
-  "displayName": "OpenAI Unity",
-  "description": "An unofficial and private-use OpenAI Unity Package that aims to help you use OpenAI API directly in Unity Game engine. Additionally, this package take consideration of 3rd party OpenAI provider, as well as other model's OpenAI protocol-compatible API. This package will omit json member mismatch.",
-=======
   "version": "0.2.0",
   "displayName": "OpenAI Unity",
   "description": "An unofficial OpenAI Unity package that aims to help you use OpenAI API directly in Unity game engine.",
->>>>>>> f7f501c0
   "unity": "2020.3",
   "unityRelease": "0f1",
   "dependencies": {
@@ -22,13 +16,8 @@
     "whisper"
   ],
   "author": {
-<<<<<<< HEAD
     "name": "capsuleer.me (Originally)Sercan (Sarge) Altundas",
     "url": "https://capsuleer.me"
-  }
-=======
-    "name": "Sercan (Sarge) Altundas",
-    "url": "https://github.com/srcnalt"
   },
   "samples": [
     {
@@ -52,5 +41,4 @@
       "path": "Samples~/Whisper"
     }
   ]
->>>>>>> f7f501c0
 }